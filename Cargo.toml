[package]
name = "chezwizper"
version = "0.1.0"
edition = "2021"
authors = ["Mat Silva"]
description = "Voice transcription tool for Wayland/Hyprland"
license = "MIT"

[[bin]]
name = "chezwizper"
path = "src/main.rs"

[[bin]]
<<<<<<< HEAD
name = "transcribe_file"
path = "src/bin/transcribe_file.rs"
=======
name = "test_api"
path = "src/bin/test_api.rs"
>>>>>>> 4b643d96

[dependencies]
# Async runtime
tokio = { version = "1.35", features = ["full"] }


# Audio recording
cpal = "0.15"
hound = "3.5"

# Wayland integration
wayland-client = "0.31"
wayland-protocols = { version = "0.31", features = ["client"] }
smithay-client-toolkit = "0.18"

# Configuration
serde = { version = "1.0", features = ["derive"] }
serde_json = "1.0"
toml = "0.8"

# Logging and errors
anyhow = "1.0"
thiserror = "1.0"
tracing = "0.1"
tracing-subscriber = { version = "0.3", features = ["env-filter"] }

# System notifications
notify-rust = "4.10"

# Clipboard
arboard = "3.3"

# CLI args
clap = { version = "4.4", features = ["derive"] }

# Path handling
dirs = "5.0"

# Process management
which = "6.0"

# Text processing
regex = "1.10"

# HTTP server
axum = "0.7"
tower = "0.4"

# HTTP client for OpenAI API
reqwest = { version = "0.11", features = ["json", "multipart"] }<|MERGE_RESOLUTION|>--- conflicted
+++ resolved
@@ -11,13 +11,12 @@
 path = "src/main.rs"
 
 [[bin]]
-<<<<<<< HEAD
+name = "test_api"
+path = "src/bin/test_api.rs"
+
+[[bin]]
 name = "transcribe_file"
 path = "src/bin/transcribe_file.rs"
-=======
-name = "test_api"
-path = "src/bin/test_api.rs"
->>>>>>> 4b643d96
 
 [dependencies]
 # Async runtime
